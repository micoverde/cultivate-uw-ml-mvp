--- conflicted
+++ resolved
@@ -16,19 +16,12 @@
 import CLASSDashboard from './CLASSDashboard';
 import ScaffoldingVisualization from './ScaffoldingVisualization';
 import EnhancedRecommendations from './EnhancedRecommendations';
-<<<<<<< HEAD
 import ProfessionalVisualization from './ProfessionalVisualization';
-
-const AnalysisResults = ({ results, onStartNew, onStartNewScenario }) => {
-=======
-// import ProfessionalVisualization from './ProfessionalVisualization';
 import ExportManager from './ExportManager';
 
 const AnalysisResults = ({ results, onStartNew, onStartNewScenario }) => {
   const [showExportModal, setShowExportModal] = useState(false);
   const [mobileMenuOpen, setMobileMenuOpen] = useState(false);
-
->>>>>>> 26fcdc15
   const {
     transcript_summary,
     ml_predictions,
@@ -66,34 +59,6 @@
 
   return (
     <div className="min-h-screen bg-gradient-to-br from-slate-50 to-blue-50/30">
-<<<<<<< HEAD
-      {/* Professional Header */}
-      <div className="bg-white shadow-sm border-b border-gray-200/50">
-        <div className="max-w-7xl mx-auto px-4 sm:px-6 lg:px-8">
-          <div className="flex justify-between items-center py-6">
-            <div className="flex items-center">
-              <div className="w-10 h-10 bg-gradient-to-r from-indigo-600 to-purple-600 rounded-xl flex items-center justify-center mr-3">
-                <Brain className="h-6 w-6 text-white" />
-              </div>
-              <div>
-                <h1 className="text-2xl font-bold text-gray-900">Cultivate Learning ML Analysis</h1>
-                <p className="text-gray-600 text-sm">Professional Demo Interface</p>
-              </div>
-            </div>
-            <div className="flex space-x-3">
-              <button
-                onClick={onStartNewScenario}
-                className="px-4 py-2 bg-white border border-gray-300 text-gray-700 rounded-lg hover:bg-gray-50 transition-colors font-medium text-sm"
-              >
-                ← Back to Scenarios
-              </button>
-              <button
-                onClick={onStartNew}
-                className="px-6 py-2 bg-indigo-600 text-white rounded-lg hover:bg-indigo-700 transition-colors font-medium text-sm"
-              >
-                Analyze Another
-              </button>
-=======
       {/* Mobile-First Professional Header */}
       <div className="bg-white shadow-sm border-b border-gray-200/50">
         <div className="max-w-7xl mx-auto mobile-padding-x sm:px-6 lg:px-8">
@@ -143,30 +108,11 @@
               >
                 <Menu className="h-6 w-6 text-gray-600" />
               </button>
->>>>>>> 26fcdc15
             </div>
           </div>
         </div>
       </div>
 
-<<<<<<< HEAD
-      {/* Main Content */}
-      <div className="py-8">
-        {/* Professional Visualization Component */}
-        <ProfessionalVisualization
-          results={results}
-          scenarioContext={results.scenarioContext}
-        />
-      </div>
-
-    <div className="max-w-6xl mx-auto p-6 space-y-8">
-      {/* Traditional Analysis Details */}
-      <div className="bg-white rounded-xl shadow-sm border border-gray-100 p-6">
-        <div className="flex items-center mb-6">
-          <BarChart3 className="h-6 w-6 text-indigo-600 mr-3" />
-          <h2 className="text-xl font-semibold text-gray-900">Traditional Analysis Details</h2>
-          <div className="ml-auto text-sm text-gray-500">
-=======
       {/* Mobile Menu Overlay */}
       {mobileMenuOpen && (
         <div className="fixed inset-0 z-50 md:hidden">
@@ -219,7 +165,13 @@
       )}
 
       {/* Main Content */}
-      {/* Note: ProfessionalVisualization will be integrated when merged from 3.2 branch */}
+      <div className="py-8">
+        {/* Professional Visualization Component */}
+        <ProfessionalVisualization
+          results={results}
+          scenarioContext={results.scenarioContext}
+        />
+      </div>
 
     <div className="max-w-6xl mx-auto mobile-padding sm:p-6 space-y-4 sm:space-y-6 lg:space-y-8">
       {/* Traditional Analysis Details - Mobile Optimized */}
@@ -230,20 +182,13 @@
             <h2 className="mobile-text-lg sm:text-xl font-semibold text-gray-900">Analysis Details</h2>
           </div>
           <div className="sm:ml-auto mobile-text-xs sm:text-sm text-gray-500">
->>>>>>> 26fcdc15
             Processing: {processing_time.toFixed(1)}s • {new Date(completed_at).toLocaleTimeString()}
           </div>
         </div>
 
-<<<<<<< HEAD
-      <div className="grid grid-cols-1 lg:grid-cols-3 gap-8">
-        {/* Main Results Column */}
-        <div className="lg:col-span-2 space-y-6">
-=======
       <div className="mobile-stack lg:grid lg:grid-cols-3 gap-4 sm:gap-6 lg:gap-8">
         {/* Main Results Column - Mobile First */}
         <div className="lg:col-span-2 space-y-4 sm:space-y-6">
->>>>>>> 26fcdc15
 
           {/* ML Predictions - Mobile Optimized */}
           <div className="bg-white rounded-lg shadow-lg mobile-padding sm:p-6">
@@ -401,8 +346,6 @@
         </div>
       </div>
     </div>
-<<<<<<< HEAD
-=======
 
       {/* Export Modal */}
       <ExportManager
@@ -412,7 +355,6 @@
         onClose={() => setShowExportModal(false)}
       />
       </div>
->>>>>>> 26fcdc15
     </div>
   );
 };
