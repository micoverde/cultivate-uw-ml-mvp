// API Configuration
const API_CONFIG = {
  // Use environment variable if available, fallback to relative paths for proxy
  BASE_URL: import.meta.env.VITE_API_BASE_URL || '',
<<<<<<< HEAD
  // Production detection - Security: Use endsWith for safer hostname validation
=======
  // Production detection
  // Security: Use endsWith for safer hostname validation to prevent subdomain attacks
>>>>>>> 1e47f30d
  IS_PRODUCTION: import.meta.env.VITE_ENVIRONMENT === 'production' ||
                 window.location.hostname.endsWith('.azurestaticapps.net') ||
                 window.location.hostname === 'azurestaticapps.net',
  ENDPOINTS: {
    ANALYZE_TRANSCRIPT: '/api/v1/analyze/transcript',
    ANALYZE_STATUS: '/api/v1/analyze/status',
    ANALYZE_RESULTS: '/api/v1/analyze/results',
    HEALTH: '/api/health'
  }
};

// Helper function to build full API URL
export const buildApiUrl = (endpoint) => {
  // If we have a base URL from env, use it directly
  if (API_CONFIG.BASE_URL) {
    return `${API_CONFIG.BASE_URL}${endpoint}`;
  }
  // Otherwise use relative path (for dev proxy)
  return endpoint;
};

// Export individual endpoints for convenience
export const API_ENDPOINTS = {
  ANALYZE_TRANSCRIPT: buildApiUrl(API_CONFIG.ENDPOINTS.ANALYZE_TRANSCRIPT),
  ANALYZE_STATUS: (id) => buildApiUrl(`${API_CONFIG.ENDPOINTS.ANALYZE_STATUS}/${id}`),
  ANALYZE_RESULTS: (id) => buildApiUrl(`${API_CONFIG.ENDPOINTS.ANALYZE_RESULTS}/${id}`),
  HEALTH: buildApiUrl(API_CONFIG.ENDPOINTS.HEALTH)
};

export default API_CONFIG;<|MERGE_RESOLUTION|>--- conflicted
+++ resolved
@@ -2,12 +2,8 @@
 const API_CONFIG = {
   // Use environment variable if available, fallback to relative paths for proxy
   BASE_URL: import.meta.env.VITE_API_BASE_URL || '',
-<<<<<<< HEAD
-  // Production detection - Security: Use endsWith for safer hostname validation
-=======
   // Production detection
   // Security: Use endsWith for safer hostname validation to prevent subdomain attacks
->>>>>>> 1e47f30d
   IS_PRODUCTION: import.meta.env.VITE_ENVIRONMENT === 'production' ||
                  window.location.hostname.endsWith('.azurestaticapps.net') ||
                  window.location.hostname === 'azurestaticapps.net',
