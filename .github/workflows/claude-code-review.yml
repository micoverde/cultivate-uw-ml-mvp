name: Code Review Checklist

on:
  pull_request:
    types: [opened, synchronize]

jobs:
  code-review-checklist:
    runs-on: ubuntu-latest
    permissions:
      pull-requests: write

    steps:
      - name: Post Code Review Checklist
        uses: actions/github-script@v7
        with:
          github-token: ${{ secrets.GITHUB_TOKEN }}
          script: |
            const prNumber = context.payload.pull_request.number;
            const checklist = `## 📋 Code Review Checklist

            ### Architecture & Design
            - [ ] Follows established patterns in codebase
            - [ ] Solution is appropriate for the problem
            - [ ] No scalability concerns
            - [ ] Maintainable code

            ### Code Quality
            - [ ] No obvious bugs or edge cases
            - [ ] Error handling is appropriate
            - [ ] Code is clear and readable
            - [ ] No unnecessary complexity

            ### Security
            - [ ] No security vulnerabilities
            - [ ] Credentials/sensitive data handled correctly
            - [ ] Authentication/authorization proper
            - [ ] Input validation present

            ### Testing
            - [ ] Test coverage is adequate
            - [ ] Edge cases are covered
            - [ ] Tests are meaningful
            - [ ] No test regressions

            ### Performance
            - [ ] No performance regressions
            - [ ] Database queries optimized (if applicable)
            - [ ] Frontend bundle size acceptable
            - [ ] Caching strategies considered

            ### Documentation
            - [ ] Changes are documented
            - [ ] Commit messages are clear
            - [ ] API documentation updated (if applicable)
            - [ ] Comments explain complex logic

            ---
            **To request a detailed Claude Code review, comment:** \`@claude\``;

            github.rest.issues.createComment({
              owner: context.repo.owner,
              repo: context.repo.repo,
              issue_number: prNumber,
              body: checklist
            });

      - name: Add Review Labels
        uses: actions/github-script@v7
        if: always()
        with:
<<<<<<< HEAD
          github-token: ${{ secrets.GITHUB_TOKEN }}
          script: |
            const prNumber = context.payload.pull_request.number;
            try {
              github.rest.issues.addLabels({
                owner: context.repo.owner,
                repo: context.repo.repo,
                issue_number: prNumber,
                labels: ['needs-review']
              });
            } catch (error) {
              console.log('Could not add label:', error.message);
            }
=======
          github_token: ${{ secrets.GITHUB_TOKEN }}
          claude_code_oauth_token: ${{ secrets.CLAUDE_CODE_OAUTH_TOKEN }}
          prompt: |
            Please review this pull request and provide feedback on:
            - Architecture & Design patterns
            - Code Quality and best practices
            - Security concerns and vulnerabilities
            - Testing coverage and edge cases
            - Performance implications
            - Documentation completeness

            Reference CLAUDE.md for coding standards and conventions.
            Be constructive and actionable in your feedback.
>>>>>>> 059c018f
<|MERGE_RESOLUTION|>--- conflicted
+++ resolved
@@ -1,89 +1,27 @@
-name: Code Review Checklist
+name: Claude Code Review
 
 on:
   pull_request:
     types: [opened, synchronize]
 
 jobs:
-  code-review-checklist:
+  claude-review:
     runs-on: ubuntu-latest
     permissions:
       pull-requests: write
+      issues: write
+      contents: read
+      id-token: write
 
     steps:
-      - name: Post Code Review Checklist
-        uses: actions/github-script@v7
+      - name: Checkout repository
+        uses: actions/checkout@v4
         with:
-          github-token: ${{ secrets.GITHUB_TOKEN }}
-          script: |
-            const prNumber = context.payload.pull_request.number;
-            const checklist = `## 📋 Code Review Checklist
+          fetch-depth: 1
 
-            ### Architecture & Design
-            - [ ] Follows established patterns in codebase
-            - [ ] Solution is appropriate for the problem
-            - [ ] No scalability concerns
-            - [ ] Maintainable code
-
-            ### Code Quality
-            - [ ] No obvious bugs or edge cases
-            - [ ] Error handling is appropriate
-            - [ ] Code is clear and readable
-            - [ ] No unnecessary complexity
-
-            ### Security
-            - [ ] No security vulnerabilities
-            - [ ] Credentials/sensitive data handled correctly
-            - [ ] Authentication/authorization proper
-            - [ ] Input validation present
-
-            ### Testing
-            - [ ] Test coverage is adequate
-            - [ ] Edge cases are covered
-            - [ ] Tests are meaningful
-            - [ ] No test regressions
-
-            ### Performance
-            - [ ] No performance regressions
-            - [ ] Database queries optimized (if applicable)
-            - [ ] Frontend bundle size acceptable
-            - [ ] Caching strategies considered
-
-            ### Documentation
-            - [ ] Changes are documented
-            - [ ] Commit messages are clear
-            - [ ] API documentation updated (if applicable)
-            - [ ] Comments explain complex logic
-
-            ---
-            **To request a detailed Claude Code review, comment:** \`@claude\``;
-
-            github.rest.issues.createComment({
-              owner: context.repo.owner,
-              repo: context.repo.repo,
-              issue_number: prNumber,
-              body: checklist
-            });
-
-      - name: Add Review Labels
-        uses: actions/github-script@v7
-        if: always()
+      - name: Run Claude Code Review
+        uses: anthropics/claude-code-action@v1
         with:
-<<<<<<< HEAD
-          github-token: ${{ secrets.GITHUB_TOKEN }}
-          script: |
-            const prNumber = context.payload.pull_request.number;
-            try {
-              github.rest.issues.addLabels({
-                owner: context.repo.owner,
-                repo: context.repo.repo,
-                issue_number: prNumber,
-                labels: ['needs-review']
-              });
-            } catch (error) {
-              console.log('Could not add label:', error.message);
-            }
-=======
           github_token: ${{ secrets.GITHUB_TOKEN }}
           claude_code_oauth_token: ${{ secrets.CLAUDE_CODE_OAUTH_TOKEN }}
           prompt: |
@@ -96,5 +34,4 @@
             - Documentation completeness
 
             Reference CLAUDE.md for coding standards and conventions.
-            Be constructive and actionable in your feedback.
->>>>>>> 059c018f
+            Be constructive and actionable in your feedback.